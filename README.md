--- conflicted
+++ resolved
@@ -53,10 +53,7 @@
 - `--performance MODE` - Performance mode: conservative, balanced, aggressive, maximum (default: balanced)
 - `--max-workers N` - Override number of concurrent workers
 - `--allow-cross-domain` - Enable cross-domain crawling
-<<<<<<< HEAD
 - `--show-stats` - Display real-time performance statistics
-=======
-- `--show-stats` - Display real-time statistics (default: enabled)
 
 ----
 
@@ -201,5 +198,4 @@
 
 This branch represents one complete path through the content discovery process,
 showing how the scraper follows links from page to page to build a comprehensive
-content map of the target website(s).
->>>>>>> dcdf2c02
+content map of the target website(s).